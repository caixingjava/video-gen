--- conflicted
+++ resolved
@@ -11,18 +11,13 @@
 
 当前仓库提供了以下能力：
 
-<<<<<<< HEAD
+
 - 基于 dataclass 的任务上下文与数据契约定义。
 - 可串行执行的工作流编排器以及六类 Agent 接口。
 - 一组确定性的 Dummy Agent，便于端到端跑通流程和后续替换为真实大模型调用。
 - **生产级外部服务集成**：
   - 剧本/分镜/运镜/时间线全部使用 OpenAI 大模型（含 DALL·E 3 图像生成）。
   - 讯飞 TTS 负责配音合成，Mubert 自动生成背景音乐，Freesound 提供环境音效。
-=======
-- 基于 Pydantic 的任务上下文与数据契约定义。
-- 可串行执行的工作流编排器以及六类 Agent 接口。
-- 一组确定性的 Dummy Agent，便于端到端跑通流程和后续替换为真实大模型调用。
->>>>>>> 4b2cc992
 - FastAPI 原型接口，可创建任务并查询生成结果。
 - Pytest 用例，用于验证工作流串联是否符合预期。
 
@@ -34,7 +29,6 @@
 uvicorn video_gen.api.server:app --reload
 ```
 
-<<<<<<< HEAD
 ### 配置真实服务
 
 仓库提供了 `config/services.example.toml` 示例文件，包含 OpenAI、讯飞 TTS、Mubert、Freesound 的所需凭证字段。复制并填写实际值：
@@ -57,8 +51,6 @@
 
 当所有凭证均可用时，任务管理器会自动切换到生产版 Agent，调用真实的大模型、配音与音效服务；否则保持使用 Dummy Agent 以便本地开发。
 
-=======
->>>>>>> 4b2cc992
 启动服务后，可通过以下请求体验同步执行的示例流程：
 
 ```bash
